--- conflicted
+++ resolved
@@ -39,11 +39,7 @@
 
 (register-handler                 ;; handlers changes the footer filter
   :set-showing                    ;; event-id
-<<<<<<< HEAD
-  [check-schema debug trim-v]     ;; middleware  (wraps the handler)
-=======
   [(path [:showing]) #_write-ls check-schema debug trim-v]     ;; middleware  (wraps the handler)
->>>>>>> 120d2fd1
   (fn                             ;; handler
     [db [filter-kw]]
     filter-kw))
