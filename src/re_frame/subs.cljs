(ns re-frame.subs
 (:require
   [cljs.spec      :as s]
   [reagent.ratom  :as ratom :refer [make-reaction] :refer-macros [reaction]]
   [re-frame.db    :refer [app-db]]
   [re-frame.utils :refer [first-in-vector warn error]]))


;; -- Subscription Handler Lookup and Registration --------------------------------------------------

;; Maps from a query-id to a handler function.
(def ^:private qid->fn (atom {}))

(defn register
  "Registers a subscription handler function for an query id"
  [query-id handler-fn]
  (if (contains? @qid->fn query-id)
    (warn "re-frame: overwriting subscription handler for: " query-id))  ;; allow it, but warn. Happens on figwheel reloads.
  (swap! qid->fn assoc query-id handler-fn))


;; -- Subscription cache -----------------------------------------------------
;;
;; De-duplicate subscriptions. If two or more identical subscriptions
;; are concurrently active, we want only one handler running.
;; Two subscriptions are "identical" if their query vectors
;; test "=".
(def ^:private query->reaction (atom {}))

(defn clear-handlers!
  "Unregisters all existing subscription handlers"
  []
  (reset! qid->fn {})
  (reset! query->reaction {}))

(defn cache-and-return
  "cache the reaction r"
  [query-v dynv r]
  (let [cache-key [query-v dynv]]
    ;; when this reaction is nolonger being used, remove it from the cache
    (ratom/add-on-dispose! r #(do (swap! query->reaction dissoc cache-key)
                                  (warn "Removing subscription: " cache-key)))

    (.log js/console "Dispatch site: ")
    (.log js/console (:dispatch-site (meta query-v)))

    ;; cache this reaction, so it can be used to deduplicate other, identical subscriptions
    (swap! query->reaction assoc cache-key r)

    r))  ;; return the actual reaction

(defn cache-lookup
  ([query-v]
   (cache-lookup query-v []))
  ([query-v dyn-v]
   (get @query->reaction [query-v dyn-v])))


;; -- Subscription cache -----------------------------------------------------

(defn subscribe
  "Returns a Reagent/reaction which contains a computation"
  ([query-v]
   (if-let [cached (cache-lookup query-v)]
     (do (warn "Using cached subscription: " query-v)
         cached)
     (let [query-id   (first-in-vector query-v)
           handler-fn (get @qid->fn query-id)]
<<<<<<< HEAD
       (warn "Subscription crerated: " query-v)
=======
       (warn "Subscription created: " v)
>>>>>>> be6fab2c
       (if-not handler-fn
         (error "re-frame: no subscription handler registered for: \"" query-id "\". Returning a nil subscription."))
       (cache-and-return query-v [] (handler-fn app-db query-v)))))

  ([v dynv]
    (if-let [cached (cache-lookup v dynv)]
      (do (warn "Using cached subscription: " v " and " dynv)
          cached)
      (let [query-id   (first-in-vector v)
            handler-fn (get @qid->fn query-id)]
        (when ^boolean js/goog.DEBUG
          (when-let [not-reactive (remove #(implements? reagent.ratom/IReactiveAtom %) dynv)]
            (warn "re-frame: your subscription's dynamic parameters that don't implement IReactiveAtom: " not-reactive)))
        (if (nil? handler-fn)
          (error "re-frame: no subscription handler registered for: \"" query-id "\". Returning a nil subscription.")
          (let [dyn-vals (reaction (mapv deref dynv))
                sub (reaction (handler-fn app-db v @dyn-vals))]
            ;; handler-fn returns a reaction which is then wrapped in the sub reaction
            ;; need to double deref it to get to the actual value.
            (warn "Subscription created: " v dynv)
            (cache-and-return v dynv (reaction @@sub))))))))

;; -- Helper code for register-pure -------------------

(s/def ::register-pure-args (s/cat
                :sub-name   keyword?
                :sub-fn     (s/? fn?)
                :arrow-args (s/* (s/cat :key #{:<-} :val vector?))
                :f          fn?))

(defn- fmap
  "Returns a new version of 'm' in which f has been applied to each value.
  (fmap inc {:a 4, :b 2}) => {:a 5, :b 3}"
  [f m]
  (into {} (for [[k val] m] [k (f val)])))

(defn- multi-deref
  "derefs a map sequence or a singleton"
  [data]
  (cond
    (map? data)  (fmap deref data)
    (coll? data) (map deref data)
    :else @data))

(defn register-pure
  "This fn allows the user to write a 'pure' subscription
  i.e. that is a subscription that operates on the values within app-db
  rather than the atom itself
  Note there are 3 ways this function can be called

    ```(register-pure
         :test-sub
         (fn [db [_]] db))```
  In this example the entire app-db is derefed and passed to the subscription
  function as a singleton

      ```(subs/register-pure
           :a-b-sub
           (fn [q-vec d-vec]
               [(subs/subscribe [:a-sub])
                (subs/subscribe [:b-sub])]
           (fn [[a b] [_]] {:a a :b b}))```
  In this example the the first function is called with the query vector
  and the dynamic vector as arguements the return value of this function
  can be singleton reaction or a list or map of reactions. Note that `q-vec`
  and `d-vec` can be destructured and used in the subscriptions (this is the point
  actually). Again the subscriptions are derefed and passed to the subscription
  function

      ```(subs/register-pure
           :a-b-sub
           :<- [:a-sub]
           :<- [:b-sub]
           (fn [[a b] [_]] {:a a :b b}))```
  In this example the convienent syntax of `:<-` is used to cover the majority
  of cases where only a simple subscription is needed without any parameters

  "
  [& args]
  (let [conform           (s/conform ::register-pure-args args)
        {:keys [sub-name
                sub-fn
                arrow-args
                f]}       conform
        arrow-subs (->> arrow-args
                        (map :val))]
    (cond
      sub-fn                   ;; first case the user provides a custom sub-fn
      (register
         sub-name
         (fn [db q-vec d-vec]
           (let [subscriptions (sub-fn q-vec d-vec)]    ;; this let needs to be outside the fn
             (ratom/make-reaction
               (fn [] (f (multi-deref subscriptions) q-vec d-vec))))))
      arrow-args              ;; the user uses the :<- sugar
      (register
         sub-name
         (fn [db q-vec d-vec]
           (let [subscriptions (map subscribe arrow-subs)]    ;; this let needs to be outside the fn
             (ratom/make-reaction
               (fn [] (f (multi-deref subscriptions) q-vec d-vec))))))
      :else
      (register ;; the simple case with no subs
         sub-name
         (fn [db q-vec d-vec]
           (ratom/make-reaction (fn [] (f @db q-vec d-vec))))))))

#_(s/fdef register-pure
        :args ::register-pure-args)

#_(s/instrument #'register-pure)<|MERGE_RESOLUTION|>--- conflicted
+++ resolved
@@ -66,11 +66,7 @@
          cached)
      (let [query-id   (first-in-vector query-v)
            handler-fn (get @qid->fn query-id)]
-<<<<<<< HEAD
        (warn "Subscription crerated: " query-v)
-=======
-       (warn "Subscription created: " v)
->>>>>>> be6fab2c
        (if-not handler-fn
          (error "re-frame: no subscription handler registered for: \"" query-id "\". Returning a nil subscription."))
        (cache-and-return query-v [] (handler-fn app-db query-v)))))
